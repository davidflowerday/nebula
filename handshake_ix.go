package nebula

import (
	"sync/atomic"
	"time"

	"github.com/flynn/noise"
	"github.com/golang/protobuf/proto"
)

// NOISE IX Handshakes

// This function constructs a handshake packet, but does not actually send it
// Sending is done by the handshake manager
func ixHandshakeStage0(f *Interface, vpnIp uint32, hostinfo *HostInfo, q int) {
	// This queries the lighthouse if we don't know a remote for the host
	// We do it here to provoke the lighthouse to preempt our timer wheel and trigger the stage 1 packet to send
	// more quickly, effect is a quicker handshake.
	if hostinfo.remote == nil {
<<<<<<< HEAD
		ips, err := f.lightHouse.Query(vpnIp, f, q)
		if err != nil {
			//l.Debugln(err)
		}
		for _, ip := range ips {
			hostinfo.AddRemote(ip)
		}
=======
		f.lightHouse.QueryServer(vpnIp, f)
>>>>>>> c726d205
	}

	err := f.handshakeManager.AddIndexHostInfo(hostinfo)
	if err != nil {
		f.l.WithError(err).WithField("vpnIp", IntIp(vpnIp)).
			WithField("handshake", m{"stage": 0, "style": "ix_psk0"}).Error("Failed to generate index")
		return
	}

	ci := hostinfo.ConnectionState

	hsProto := &NebulaHandshakeDetails{
		InitiatorIndex: hostinfo.localIndexId,
		Time:           uint64(time.Now().UnixNano()),
		Cert:           ci.certState.rawCertificateNoKey,
	}

	hsBytes := []byte{}

	hs := &NebulaHandshake{
		Details: hsProto,
	}
	hsBytes, err = proto.Marshal(hs)

	if err != nil {
		f.l.WithError(err).WithField("vpnIp", IntIp(vpnIp)).
			WithField("handshake", m{"stage": 0, "style": "ix_psk0"}).Error("Failed to marshal handshake message")
		return
	}

	header := HeaderEncode(make([]byte, HeaderLen), Version, uint8(handshake), handshakeIXPSK0, 0, 1)
	atomic.AddUint64(&ci.atomicMessageCounter, 1)

	msg, _, _, err := ci.H.WriteMessage(header, hsBytes)
	if err != nil {
		f.l.WithError(err).WithField("vpnIp", IntIp(vpnIp)).
			WithField("handshake", m{"stage": 0, "style": "ix_psk0"}).Error("Failed to call noise.WriteMessage")
		return
	}

	// We are sending handshake packet 1, so we don't expect to receive
	// handshake packet 1 from the responder
	ci.window.Update(f.l, 1)

	hostinfo.HandshakePacket[0] = msg
	hostinfo.HandshakeReady = true
	hostinfo.handshakeStart = time.Now()
}

func ixHandshakeStage1(f *Interface, addr *udpAddr, packet []byte, h *Header, q int) {
	ci := f.newConnectionState(f.l, false, noise.HandshakeIX, []byte{}, 0)
	// Mark packet 1 as seen so it doesn't show up as missed
	ci.window.Update(f.l, 1)

	msg, _, _, err := ci.H.ReadMessage(nil, packet[HeaderLen:])
	if err != nil {
		f.l.WithError(err).WithField("udpAddr", addr).
			WithField("handshake", m{"stage": 1, "style": "ix_psk0"}).Error("Failed to call noise.ReadMessage")
		return
	}

	hs := &NebulaHandshake{}
	err = proto.Unmarshal(msg, hs)
	/*
		l.Debugln("GOT INDEX: ", hs.Details.InitiatorIndex)
	*/
	if err != nil || hs.Details == nil {
		f.l.WithError(err).WithField("udpAddr", addr).
			WithField("handshake", m{"stage": 1, "style": "ix_psk0"}).Error("Failed unmarshal handshake message")
		return
	}

	remoteCert, err := RecombineCertAndValidate(ci.H, hs.Details.Cert, f.caPool)
	if err != nil {
		f.l.WithError(err).WithField("udpAddr", addr).
			WithField("handshake", m{"stage": 1, "style": "ix_psk0"}).WithField("cert", remoteCert).
			Info("Invalid certificate from host")
		return
	}
	vpnIP := ip2int(remoteCert.Details.Ips[0].IP)
	certName := remoteCert.Details.Name
	fingerprint, _ := remoteCert.Sha256Sum()

	if vpnIP == ip2int(f.certState.certificate.Details.Ips[0].IP) {
		f.l.WithField("vpnIp", IntIp(vpnIP)).WithField("udpAddr", addr).
			WithField("certName", certName).
			WithField("fingerprint", fingerprint).
			WithField("handshake", m{"stage": 1, "style": "ix_psk0"}).Error("Refusing to handshake with myself")
		return
	}

	myIndex, err := generateIndex(f.l)
	if err != nil {
		f.l.WithError(err).WithField("vpnIp", IntIp(vpnIP)).WithField("udpAddr", addr).
			WithField("certName", certName).
			WithField("fingerprint", fingerprint).
			WithField("handshake", m{"stage": 1, "style": "ix_psk0"}).Error("Failed to generate index")
		return
	}

	hostinfo := &HostInfo{
		ConnectionState:   ci,
		localIndexId:      myIndex,
		remoteIndexId:     hs.Details.InitiatorIndex,
		hostId:            vpnIP,
		HandshakePacket:   make(map[uint8][]byte, 0),
		lastHandshakeTime: hs.Details.Time,
	}

	hostinfo.Lock()
	defer hostinfo.Unlock()

	f.l.WithField("vpnIp", IntIp(vpnIP)).WithField("udpAddr", addr).
		WithField("certName", certName).
		WithField("fingerprint", fingerprint).
		WithField("initiatorIndex", hs.Details.InitiatorIndex).WithField("responderIndex", hs.Details.ResponderIndex).
		WithField("remoteIndex", h.RemoteIndex).WithField("handshake", m{"stage": 1, "style": "ix_psk0"}).
		Info("Handshake message received")

	hs.Details.ResponderIndex = myIndex
	hs.Details.Cert = ci.certState.rawCertificateNoKey
	// Update the time in case their clock is way off from ours
	hs.Details.Time = uint64(time.Now().UnixNano())

	hsBytes, err := proto.Marshal(hs)
	if err != nil {
		f.l.WithError(err).WithField("vpnIp", IntIp(hostinfo.hostId)).WithField("udpAddr", addr).
			WithField("certName", certName).
			WithField("fingerprint", fingerprint).
			WithField("handshake", m{"stage": 1, "style": "ix_psk0"}).Error("Failed to marshal handshake message")
		return
	}

	header := HeaderEncode(make([]byte, HeaderLen), Version, uint8(handshake), handshakeIXPSK0, hs.Details.InitiatorIndex, 2)
	msg, dKey, eKey, err := ci.H.WriteMessage(header, hsBytes)
	if err != nil {
		f.l.WithError(err).WithField("vpnIp", IntIp(hostinfo.hostId)).WithField("udpAddr", addr).
			WithField("certName", certName).
			WithField("fingerprint", fingerprint).
			WithField("handshake", m{"stage": 1, "style": "ix_psk0"}).Error("Failed to call noise.WriteMessage")
		return
	} else if dKey == nil || eKey == nil {
		f.l.WithField("vpnIp", IntIp(hostinfo.hostId)).WithField("udpAddr", addr).
			WithField("certName", certName).
			WithField("fingerprint", fingerprint).
			WithField("handshake", m{"stage": 1, "style": "ix_psk0"}).Error("Noise did not arrive at a key")
		return
	}

	hostinfo.HandshakePacket[0] = make([]byte, len(packet[HeaderLen:]))
	copy(hostinfo.HandshakePacket[0], packet[HeaderLen:])

	// Regardless of whether you are the sender or receiver, you should arrive here
	// and complete standing up the connection.
	hostinfo.HandshakePacket[2] = make([]byte, len(msg))
	copy(hostinfo.HandshakePacket[2], msg)

	// We are sending handshake packet 2, so we don't expect to receive
	// handshake packet 2 from the initiator.
	ci.window.Update(f.l, 2)

	ci.peerCert = remoteCert
	ci.dKey = NewNebulaCipherState(dKey)
	ci.eKey = NewNebulaCipherState(eKey)

	hostinfo.remotes = f.lightHouse.QueryCache(vpnIP)
	hostinfo.SetRemote(addr)
	hostinfo.CreateRemoteCIDR(remoteCert)

	// Only overwrite existing record if we should win the handshake race
	overwrite := vpnIP > ip2int(f.certState.certificate.Details.Ips[0].IP)
	existing, err := f.handshakeManager.CheckAndComplete(hostinfo, 0, overwrite, f)
	if err != nil {
		switch err {
		case ErrAlreadySeen:
			msg = existing.HandshakePacket[2]
			f.messageMetrics.Tx(handshake, NebulaMessageSubType(msg[1]), 1)
			err = f.writers[q].WriteTo(msg, addr)
			if err != nil {
				f.l.WithField("vpnIp", IntIp(existing.hostId)).WithField("udpAddr", addr).
					WithField("handshake", m{"stage": 2, "style": "ix_psk0"}).WithField("cached", true).
					WithError(err).Error("Failed to send handshake message")
			} else {
				f.l.WithField("vpnIp", IntIp(existing.hostId)).WithField("udpAddr", addr).
					WithField("handshake", m{"stage": 2, "style": "ix_psk0"}).WithField("cached", true).
					Info("Handshake message sent")
			}
			return
		case ErrExistingHostInfo:
			// This means there was an existing tunnel and this handshake was older than the one we are currently based on
			f.l.WithField("vpnIp", IntIp(vpnIP)).WithField("udpAddr", addr).
				WithField("certName", certName).
				WithField("oldHandshakeTime", existing.lastHandshakeTime).
				WithField("newHandshakeTime", hostinfo.lastHandshakeTime).
				WithField("fingerprint", fingerprint).
				WithField("initiatorIndex", hs.Details.InitiatorIndex).WithField("responderIndex", hs.Details.ResponderIndex).
				WithField("remoteIndex", h.RemoteIndex).WithField("handshake", m{"stage": 1, "style": "ix_psk0"}).
				Info("Handshake too old")

			// Send a test packet to trigger an authenticated tunnel test, this should suss out any lingering tunnel issues
			f.SendMessageToVpnIp(test, testRequest, vpnIP, []byte(""), make([]byte, 12, 12), make([]byte, mtu), q)
			return
		case ErrLocalIndexCollision:
			// This means we failed to insert because of collision on localIndexId. Just let the next handshake packet retry
			f.l.WithField("vpnIp", IntIp(vpnIP)).WithField("udpAddr", addr).
				WithField("certName", certName).
				WithField("fingerprint", fingerprint).
				WithField("initiatorIndex", hs.Details.InitiatorIndex).WithField("responderIndex", hs.Details.ResponderIndex).
				WithField("remoteIndex", h.RemoteIndex).WithField("handshake", m{"stage": 1, "style": "ix_psk0"}).
				WithField("localIndex", hostinfo.localIndexId).WithField("collision", IntIp(existing.hostId)).
				Error("Failed to add HostInfo due to localIndex collision")
			return
		case ErrExistingHandshake:
			// We have a race where both parties think they are an initiator and this tunnel lost, let the other one finish
			f.l.WithField("vpnIp", IntIp(vpnIP)).WithField("udpAddr", addr).
				WithField("certName", certName).
				WithField("fingerprint", fingerprint).
				WithField("initiatorIndex", hs.Details.InitiatorIndex).WithField("responderIndex", hs.Details.ResponderIndex).
				WithField("remoteIndex", h.RemoteIndex).WithField("handshake", m{"stage": 1, "style": "ix_psk0"}).
				Error("Prevented a pending handshake race")
			return
		default:
			// Shouldn't happen, but just in case someone adds a new error type to CheckAndComplete
			// And we forget to update it here
			f.l.WithError(err).WithField("vpnIp", IntIp(vpnIP)).WithField("udpAddr", addr).
				WithField("certName", certName).
				WithField("fingerprint", fingerprint).
				WithField("initiatorIndex", hs.Details.InitiatorIndex).WithField("responderIndex", hs.Details.ResponderIndex).
				WithField("remoteIndex", h.RemoteIndex).WithField("handshake", m{"stage": 1, "style": "ix_psk0"}).
				Error("Failed to add HostInfo to HostMap")
			return
		}
	}

	// Do the send
	f.messageMetrics.Tx(handshake, NebulaMessageSubType(msg[1]), 1)
	err = f.writers[q].WriteTo(msg, addr)
	if err != nil {
		f.l.WithField("vpnIp", IntIp(vpnIP)).WithField("udpAddr", addr).
			WithField("certName", certName).
			WithField("fingerprint", fingerprint).
			WithField("initiatorIndex", hs.Details.InitiatorIndex).WithField("responderIndex", hs.Details.ResponderIndex).
			WithField("remoteIndex", h.RemoteIndex).WithField("handshake", m{"stage": 2, "style": "ix_psk0"}).
			WithError(err).Error("Failed to send handshake")
	} else {
		f.l.WithField("vpnIp", IntIp(vpnIP)).WithField("udpAddr", addr).
			WithField("certName", certName).
			WithField("fingerprint", fingerprint).
			WithField("initiatorIndex", hs.Details.InitiatorIndex).WithField("responderIndex", hs.Details.ResponderIndex).
			WithField("remoteIndex", h.RemoteIndex).WithField("handshake", m{"stage": 2, "style": "ix_psk0"}).
			WithField("sentCachedPackets", len(hostinfo.packetStore)).
			Info("Handshake message sent")
	}

<<<<<<< HEAD
	hostinfo.handshakeComplete(f.l, q)
=======
	hostinfo.handshakeComplete(f.l, f.cachedPacketMetrics)

>>>>>>> c726d205
	return
}

func ixHandshakeStage2(f *Interface, addr *udpAddr, hostinfo *HostInfo, packet []byte, h *Header, q int) bool {
	if hostinfo == nil {
		// Nothing here to tear down, got a bogus stage 2 packet
		return true
	}

	hostinfo.Lock()
	defer hostinfo.Unlock()

	ci := hostinfo.ConnectionState
	if ci.ready {
		f.l.WithField("vpnIp", IntIp(hostinfo.hostId)).WithField("udpAddr", addr).
			WithField("handshake", m{"stage": 2, "style": "ix_psk0"}).WithField("header", h).
			Info("Handshake is already complete")

		//TODO: evaluate addr for preference, if we handshook with a less preferred addr we can correct quickly here

		// We already have a complete tunnel, there is nothing that can be done by processing further stage 1 packets
		return false
	}

	msg, eKey, dKey, err := ci.H.ReadMessage(nil, packet[HeaderLen:])
	if err != nil {
		f.l.WithError(err).WithField("vpnIp", IntIp(hostinfo.hostId)).WithField("udpAddr", addr).
			WithField("handshake", m{"stage": 2, "style": "ix_psk0"}).WithField("header", h).
			Error("Failed to call noise.ReadMessage")

		// We don't want to tear down the connection on a bad ReadMessage because it could be an attacker trying
		// to DOS us. Every other error condition after should to allow a possible good handshake to complete in the
		// near future
		return false
	} else if dKey == nil || eKey == nil {
		f.l.WithField("vpnIp", IntIp(hostinfo.hostId)).WithField("udpAddr", addr).
			WithField("handshake", m{"stage": 2, "style": "ix_psk0"}).
			Error("Noise did not arrive at a key")

		// This should be impossible in IX but just in case, if we get here then there is no chance to recover
		// the handshake state machine. Tear it down
		return true
	}

	hs := &NebulaHandshake{}
	err = proto.Unmarshal(msg, hs)
	if err != nil || hs.Details == nil {
		f.l.WithError(err).WithField("vpnIp", IntIp(hostinfo.hostId)).WithField("udpAddr", addr).
			WithField("handshake", m{"stage": 2, "style": "ix_psk0"}).Error("Failed unmarshal handshake message")

		// The handshake state machine is complete, if things break now there is no chance to recover. Tear down and start again
		return true
	}

	remoteCert, err := RecombineCertAndValidate(ci.H, hs.Details.Cert, f.caPool)
	if err != nil {
		f.l.WithError(err).WithField("vpnIp", IntIp(hostinfo.hostId)).WithField("udpAddr", addr).
			WithField("cert", remoteCert).WithField("handshake", m{"stage": 2, "style": "ix_psk0"}).
			Error("Invalid certificate from host")

		// The handshake state machine is complete, if things break now there is no chance to recover. Tear down and start again
		return true
	}

	vpnIP := ip2int(remoteCert.Details.Ips[0].IP)
	certName := remoteCert.Details.Name
	fingerprint, _ := remoteCert.Sha256Sum()

	// Ensure the right host responded
	if vpnIP != hostinfo.hostId {
		f.l.WithField("intendedVpnIp", IntIp(hostinfo.hostId)).WithField("haveVpnIp", IntIp(vpnIP)).
			WithField("udpAddr", addr).WithField("certName", certName).
			WithField("handshake", m{"stage": 2, "style": "ix_psk0"}).
			Info("Incorrect host responded to handshake")

		// Release our old handshake from pending, it should not continue
		f.handshakeManager.pendingHostMap.DeleteHostInfo(hostinfo)

		// Create a new hostinfo/handshake for the intended vpn ip
		//TODO: this adds it to the timer wheel in a way that aggressively retries
		newHostInfo := f.getOrHandshake(hostinfo.hostId, q)
		newHostInfo.Lock()

		// Block the current used address
		newHostInfo.remotes = hostinfo.remotes
		newHostInfo.remotes.BlockRemote(addr)

		// Get the correct remote list for the host we did handshake with
		hostinfo.remotes = f.lightHouse.QueryCache(vpnIP)

		f.l.WithField("blockedUdpAddrs", newHostInfo.remotes.CopyBlockedRemotes()).WithField("vpnIp", IntIp(vpnIP)).
			WithField("remotes", newHostInfo.remotes.CopyAddrs(f.hostMap.preferredRanges)).
			Info("Blocked addresses for handshakes")

		// Swap the packet store to benefit the original intended recipient
		hostinfo.ConnectionState.queueLock.Lock()
		newHostInfo.packetStore = hostinfo.packetStore
		hostinfo.packetStore = []*cachedPacket{}
		hostinfo.ConnectionState.queueLock.Unlock()

		// Finally, put the correct vpn ip in the host info, tell them to close the tunnel, and return true to tear down
		hostinfo.hostId = vpnIP
		f.sendCloseTunnel(hostinfo)
		newHostInfo.Unlock()

		return true
	}

	// Mark packet 2 as seen so it doesn't show up as missed
	ci.window.Update(f.l, 2)

	duration := time.Since(hostinfo.handshakeStart).Nanoseconds()
	f.l.WithField("vpnIp", IntIp(vpnIP)).WithField("udpAddr", addr).
		WithField("certName", certName).
		WithField("fingerprint", fingerprint).
		WithField("initiatorIndex", hs.Details.InitiatorIndex).WithField("responderIndex", hs.Details.ResponderIndex).
		WithField("remoteIndex", h.RemoteIndex).WithField("handshake", m{"stage": 2, "style": "ix_psk0"}).
		WithField("durationNs", duration).
		WithField("sentCachedPackets", len(hostinfo.packetStore)).
		Info("Handshake message received")

	hostinfo.remoteIndexId = hs.Details.ResponderIndex
	hostinfo.lastHandshakeTime = hs.Details.Time

	// Store their cert and our symmetric keys
	ci.peerCert = remoteCert
	ci.dKey = NewNebulaCipherState(dKey)
	ci.eKey = NewNebulaCipherState(eKey)

	// Make sure the current udpAddr being used is set for responding
	hostinfo.SetRemote(addr)

	// Build up the radix for the firewall if we have subnets in the cert
	hostinfo.CreateRemoteCIDR(remoteCert)

	// Complete our handshake and update metrics, this will replace any existing tunnels for this vpnIp
	//TODO: Complete here does not do a race avoidance, it will just take the new tunnel. Is this ok?
	f.handshakeManager.Complete(hostinfo, f)
<<<<<<< HEAD
	hostinfo.handshakeComplete(f.l, q)
=======
	hostinfo.handshakeComplete(f.l, f.cachedPacketMetrics)
>>>>>>> c726d205
	f.metricHandshakes.Update(duration)

	return false
}<|MERGE_RESOLUTION|>--- conflicted
+++ resolved
@@ -17,17 +17,7 @@
 	// We do it here to provoke the lighthouse to preempt our timer wheel and trigger the stage 1 packet to send
 	// more quickly, effect is a quicker handshake.
 	if hostinfo.remote == nil {
-<<<<<<< HEAD
-		ips, err := f.lightHouse.Query(vpnIp, f, q)
-		if err != nil {
-			//l.Debugln(err)
-		}
-		for _, ip := range ips {
-			hostinfo.AddRemote(ip)
-		}
-=======
-		f.lightHouse.QueryServer(vpnIp, f)
->>>>>>> c726d205
+		f.lightHouse.QueryServer(vpnIp, f, q)
 	}
 
 	err := f.handshakeManager.AddIndexHostInfo(hostinfo)
@@ -282,12 +272,8 @@
 			Info("Handshake message sent")
 	}
 
-<<<<<<< HEAD
-	hostinfo.handshakeComplete(f.l, q)
-=======
-	hostinfo.handshakeComplete(f.l, f.cachedPacketMetrics)
-
->>>>>>> c726d205
+	hostinfo.handshakeComplete(f.l, q, f.cachedPacketMetrics)
+
 	return
 }
 
@@ -426,11 +412,7 @@
 	// Complete our handshake and update metrics, this will replace any existing tunnels for this vpnIp
 	//TODO: Complete here does not do a race avoidance, it will just take the new tunnel. Is this ok?
 	f.handshakeManager.Complete(hostinfo, f)
-<<<<<<< HEAD
-	hostinfo.handshakeComplete(f.l, q)
-=======
-	hostinfo.handshakeComplete(f.l, f.cachedPacketMetrics)
->>>>>>> c726d205
+	hostinfo.handshakeComplete(f.l, q, f.cachedPacketMetrics)
 	f.metricHandshakes.Update(duration)
 
 	return false
