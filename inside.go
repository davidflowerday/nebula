package nebula

import (
	"sync/atomic"

	"github.com/flynn/noise"
	"github.com/sirupsen/logrus"
)

func (f *Interface) consumeInsidePacket(packet []byte, fwPacket *FirewallPacket, nb, out []byte, q int, localCache ConntrackCache) {
	err := newPacket(packet, false, fwPacket)
	if err != nil {
		f.l.WithField("packet", packet).Debugf("Error while validating outbound packet: %s", err)
		return
	}

	// Ignore local broadcast packets
	if f.dropLocalBroadcast && fwPacket.RemoteIP == f.localBroadcast {
		return
	}

	// Ignore packets from self to self
	if fwPacket.RemoteIP == f.myVpnIp {
		return
	}

	// Ignore broadcast packets
	if f.dropMulticast && isMulticast(fwPacket.RemoteIP) {
		return
	}

	hostinfo := f.getOrHandshake(fwPacket.RemoteIP, q)
	if hostinfo == nil {
		if f.l.Level >= logrus.DebugLevel {
			f.l.WithField("vpnIp", IntIp(fwPacket.RemoteIP)).
				WithField("fwPacket", fwPacket).
				Debugln("dropping outbound packet, vpnIp not in our CIDR or in unsafe routes")
		}
		return
	}
	ci := hostinfo.ConnectionState

	if ci.ready == false {
		// Because we might be sending stored packets, lock here to stop new things going to
		// the packet queue.
		ci.queueLock.Lock()
		if !ci.ready {
			hostinfo.cachePacket(f.l, message, 0, packet, f.sendMessageNow, f.cachedPacketMetrics)
			ci.queueLock.Unlock()
			return
		}
		ci.queueLock.Unlock()
	}

	dropReason := f.firewall.Drop(packet, *fwPacket, false, hostinfo, f.caPool, localCache)
	if dropReason == nil {
<<<<<<< HEAD
		mc := f.sendNoMetrics(message, 0, ci, hostinfo, hostinfo.remote, packet, nb, out, q)
		if f.lightHouse != nil && mc%5000 == 0 {
			f.lightHouse.Query(fwPacket.RemoteIP, f, q)
		}
=======
		f.sendNoMetrics(message, 0, ci, hostinfo, hostinfo.remote, packet, nb, out, q)
>>>>>>> c726d205

	} else if f.l.Level >= logrus.DebugLevel {
		hostinfo.logger(f.l).
			WithField("fwPacket", fwPacket).
			WithField("reason", dropReason).
			Debugln("dropping outbound packet")
	}
}

// getOrHandshake returns nil if the vpnIp is not routable
func (f *Interface) getOrHandshake(vpnIp uint32, q int) *HostInfo {
	if f.hostMap.vpnCIDR.Contains(int2ip(vpnIp)) == false {
		vpnIp = f.hostMap.queryUnsafeRoute(vpnIp)
		if vpnIp == 0 {
			return nil
		}
	}
	hostinfo, err := f.hostMap.PromoteBestQueryVpnIP(vpnIp, f)

	//if err != nil || hostinfo.ConnectionState == nil {
	if err != nil {
		hostinfo, err = f.handshakeManager.pendingHostMap.QueryVpnIP(vpnIp)
		if err != nil {
			hostinfo = f.handshakeManager.AddVpnIP(vpnIp)
		}
	}
	ci := hostinfo.ConnectionState

	if ci != nil && ci.eKey != nil && ci.ready {
		return hostinfo
	}

	// Handshake is not ready, we need to grab the lock now before we start the handshake process
	hostinfo.Lock()
	defer hostinfo.Unlock()

	// Double check, now that we have the lock
	ci = hostinfo.ConnectionState
	if ci != nil && ci.eKey != nil && ci.ready {
		return hostinfo
	}

	if ci == nil {
		// if we don't have a connection state, then send a handshake initiation
		ci = f.newConnectionState(f.l, true, noise.HandshakeIX, []byte{}, 0)
		// FIXME: Maybe make XX selectable, but probably not since psk makes it nearly pointless for us.
		//ci = f.newConnectionState(true, noise.HandshakeXX, []byte{}, 0)
		hostinfo.ConnectionState = ci
	} else if ci.eKey == nil {
		// if we don't have any state at all, create it
	}

	// If we have already created the handshake packet, we don't want to call the function at all.
	if !hostinfo.HandshakeReady {
		ixHandshakeStage0(f, vpnIp, hostinfo, q)
		// FIXME: Maybe make XX selectable, but probably not since psk makes it nearly pointless for us.
		//xx_handshakeStage0(f, ip, hostinfo)

		// If this is a static host, we don't need to wait for the HostQueryReply
		// We can trigger the handshake right now
		if _, ok := f.lightHouse.staticList[vpnIp]; ok {
			select {
			case f.handshakeManager.trigger <- vpnIp:
			default:
			}
		}
	}

	return hostinfo
}

func (f *Interface) sendMessageNow(t NebulaMessageType, st NebulaMessageSubType, hostInfo *HostInfo, p, nb, out []byte, q int) {
	fp := &FirewallPacket{}
	err := newPacket(p, false, fp)
	if err != nil {
		f.l.Warnf("error while parsing outgoing packet for firewall check; %v", err)
		return
	}

	// check if packet is in outbound fw rules
	dropReason := f.firewall.Drop(p, *fp, false, hostInfo, f.caPool, nil)
	if dropReason != nil {
		if f.l.Level >= logrus.DebugLevel {
			f.l.WithField("fwPacket", fp).
				WithField("reason", dropReason).
				Debugln("dropping cached packet")
		}
		return
	}

<<<<<<< HEAD
	messageCounter := f.sendNoMetrics(t, st, hostInfo.ConnectionState, hostInfo, hostInfo.remote, p, nb, out, q)
	if f.lightHouse != nil && messageCounter%5000 == 0 {
		f.lightHouse.Query(fp.RemoteIP, f, q)
	}
=======
	f.sendNoMetrics(message, st, hostInfo.ConnectionState, hostInfo, hostInfo.remote, p, nb, out, 0)
>>>>>>> c726d205
}

// SendMessageToVpnIp handles real ip:port lookup and sends to the current best known address for vpnIp
func (f *Interface) SendMessageToVpnIp(t NebulaMessageType, st NebulaMessageSubType, vpnIp uint32, p, nb, out []byte, q int) {
	hostInfo := f.getOrHandshake(vpnIp, q)
	if hostInfo == nil {
		if f.l.Level >= logrus.DebugLevel {
			f.l.WithField("vpnIp", IntIp(vpnIp)).
				Debugln("dropping SendMessageToVpnIp, vpnIp not in our CIDR or in unsafe routes")
		}
		return
	}

	if !hostInfo.ConnectionState.ready {
		// Because we might be sending stored packets, lock here to stop new things going to
		// the packet queue.
		hostInfo.ConnectionState.queueLock.Lock()
		if !hostInfo.ConnectionState.ready {
			hostInfo.cachePacket(f.l, t, st, p, f.sendMessageToVpnIp, f.cachedPacketMetrics)
			hostInfo.ConnectionState.queueLock.Unlock()
			return
		}
		hostInfo.ConnectionState.queueLock.Unlock()
	}

	f.sendMessageToVpnIp(t, st, hostInfo, p, nb, out, q)
	return
}

func (f *Interface) sendMessageToVpnIp(t NebulaMessageType, st NebulaMessageSubType, hostInfo *HostInfo, p, nb, out []byte, q int) {
	f.send(t, st, hostInfo.ConnectionState, hostInfo, hostInfo.remote, p, nb, out, q)
}

<<<<<<< HEAD
// SendMessageToAll handles real ip:port lookup and sends to all known addresses for vpnIp
func (f *Interface) SendMessageToAll(t NebulaMessageType, st NebulaMessageSubType, vpnIp uint32, p, nb, out []byte, q int) {
	hostInfo := f.getOrHandshake(vpnIp, q)
	if hostInfo == nil {
		if f.l.Level >= logrus.DebugLevel {
			f.l.WithField("vpnIp", IntIp(vpnIp)).
				Debugln("dropping SendMessageToAll, vpnIp not in our CIDR or in unsafe routes")
		}
		return
	}

	if hostInfo.ConnectionState.ready == false {
		// Because we might be sending stored packets, lock here to stop new things going to
		// the packet queue.
		hostInfo.ConnectionState.queueLock.Lock()
		if !hostInfo.ConnectionState.ready {
			hostInfo.cachePacket(f.l, t, st, p, f.sendMessageToAll)
			hostInfo.ConnectionState.queueLock.Unlock()
			return
		}
		hostInfo.ConnectionState.queueLock.Unlock()
	}

	f.sendMessageToAll(t, st, hostInfo, p, nb, out, q)
	return
}

func (f *Interface) sendMessageToAll(t NebulaMessageType, st NebulaMessageSubType, hostInfo *HostInfo, p, nb, b []byte, q int) {
	hostInfo.RLock()
	for _, r := range hostInfo.Remotes {
		f.send(t, st, hostInfo.ConnectionState, hostInfo, r, p, nb, b, q)
	}
	hostInfo.RUnlock()
}

func (f *Interface) send(t NebulaMessageType, st NebulaMessageSubType, ci *ConnectionState, hostinfo *HostInfo, remote *udpAddr, p, nb, out []byte, q int) {
=======
func (f *Interface) send(t NebulaMessageType, st NebulaMessageSubType, ci *ConnectionState, hostinfo *HostInfo, remote *udpAddr, p, nb, out []byte) {
>>>>>>> c726d205
	f.messageMetrics.Tx(t, st, 1)
	f.sendNoMetrics(t, st, ci, hostinfo, remote, p, nb, out, q)
}

func (f *Interface) sendNoMetrics(t NebulaMessageType, st NebulaMessageSubType, ci *ConnectionState, hostinfo *HostInfo, remote *udpAddr, p, nb, out []byte, q int) {
	if ci.eKey == nil {
		//TODO: log warning
		return
	}

	var err error
	//TODO: enable if we do more than 1 tun queue
	//ci.writeLock.Lock()
	c := atomic.AddUint64(&ci.atomicMessageCounter, 1)

	//l.WithField("trace", string(debug.Stack())).Error("out Header ", &Header{Version, t, st, 0, hostinfo.remoteIndexId, c}, p)
	out = HeaderEncode(out, Version, uint8(t), uint8(st), hostinfo.remoteIndexId, c)
	f.connectionManager.Out(hostinfo.hostId)

	// Query our LH if we haven't since the last time we've been rebound, this will cause the remote to punch against
	// all our IPs and enable a faster roaming.
	if t != closeTunnel && hostinfo.lastRebindCount != f.rebindCount {
		//NOTE: there is an update hole if a tunnel isn't used and exactly 256 rebinds occur before the tunnel is
		// finally used again. This tunnel would eventually be torn down and recreated if this action didn't help.
		f.lightHouse.QueryServer(hostinfo.hostId, f, q)
		hostinfo.lastRebindCount = f.rebindCount
		if f.l.Level >= logrus.DebugLevel {
			f.l.WithField("vpnIp", hostinfo.hostId).Debug("Lighthouse update triggered for punch due to rebind counter")
		}
	}

	out, err = ci.eKey.EncryptDanger(out, out, p, c, nb)
	//TODO: see above note on lock
	//ci.writeLock.Unlock()
	if err != nil {
		hostinfo.logger(f.l).WithError(err).
			WithField("udpAddr", remote).WithField("counter", c).
			WithField("attemptedCounter", c).
			Error("Failed to encrypt outgoing packet")
		return
	}

	err = f.writers[q].WriteTo(out, remote)
	if err != nil {
		hostinfo.logger(f.l).WithError(err).
			WithField("udpAddr", remote).Error("Failed to write outgoing packet")
	}
	return
}

func isMulticast(ip uint32) bool {
	// Class D multicast
	if (((ip >> 24) & 0xff) & 0xf0) == 0xe0 {
		return true
	}

	return false
}<|MERGE_RESOLUTION|>--- conflicted
+++ resolved
@@ -54,15 +54,7 @@
 
 	dropReason := f.firewall.Drop(packet, *fwPacket, false, hostinfo, f.caPool, localCache)
 	if dropReason == nil {
-<<<<<<< HEAD
-		mc := f.sendNoMetrics(message, 0, ci, hostinfo, hostinfo.remote, packet, nb, out, q)
-		if f.lightHouse != nil && mc%5000 == 0 {
-			f.lightHouse.Query(fwPacket.RemoteIP, f, q)
-		}
-=======
 		f.sendNoMetrics(message, 0, ci, hostinfo, hostinfo.remote, packet, nb, out, q)
->>>>>>> c726d205
-
 	} else if f.l.Level >= logrus.DebugLevel {
 		hostinfo.logger(f.l).
 			WithField("fwPacket", fwPacket).
@@ -152,14 +144,7 @@
 		return
 	}
 
-<<<<<<< HEAD
-	messageCounter := f.sendNoMetrics(t, st, hostInfo.ConnectionState, hostInfo, hostInfo.remote, p, nb, out, q)
-	if f.lightHouse != nil && messageCounter%5000 == 0 {
-		f.lightHouse.Query(fp.RemoteIP, f, q)
-	}
-=======
-	f.sendNoMetrics(message, st, hostInfo.ConnectionState, hostInfo, hostInfo.remote, p, nb, out, 0)
->>>>>>> c726d205
+	f.sendNoMetrics(message, st, hostInfo.ConnectionState, hostInfo, hostInfo.remote, p, nb, out, q)
 }
 
 // SendMessageToVpnIp handles real ip:port lookup and sends to the current best known address for vpnIp
@@ -193,46 +178,7 @@
 	f.send(t, st, hostInfo.ConnectionState, hostInfo, hostInfo.remote, p, nb, out, q)
 }
 
-<<<<<<< HEAD
-// SendMessageToAll handles real ip:port lookup and sends to all known addresses for vpnIp
-func (f *Interface) SendMessageToAll(t NebulaMessageType, st NebulaMessageSubType, vpnIp uint32, p, nb, out []byte, q int) {
-	hostInfo := f.getOrHandshake(vpnIp, q)
-	if hostInfo == nil {
-		if f.l.Level >= logrus.DebugLevel {
-			f.l.WithField("vpnIp", IntIp(vpnIp)).
-				Debugln("dropping SendMessageToAll, vpnIp not in our CIDR or in unsafe routes")
-		}
-		return
-	}
-
-	if hostInfo.ConnectionState.ready == false {
-		// Because we might be sending stored packets, lock here to stop new things going to
-		// the packet queue.
-		hostInfo.ConnectionState.queueLock.Lock()
-		if !hostInfo.ConnectionState.ready {
-			hostInfo.cachePacket(f.l, t, st, p, f.sendMessageToAll)
-			hostInfo.ConnectionState.queueLock.Unlock()
-			return
-		}
-		hostInfo.ConnectionState.queueLock.Unlock()
-	}
-
-	f.sendMessageToAll(t, st, hostInfo, p, nb, out, q)
-	return
-}
-
-func (f *Interface) sendMessageToAll(t NebulaMessageType, st NebulaMessageSubType, hostInfo *HostInfo, p, nb, b []byte, q int) {
-	hostInfo.RLock()
-	for _, r := range hostInfo.Remotes {
-		f.send(t, st, hostInfo.ConnectionState, hostInfo, r, p, nb, b, q)
-	}
-	hostInfo.RUnlock()
-}
-
 func (f *Interface) send(t NebulaMessageType, st NebulaMessageSubType, ci *ConnectionState, hostinfo *HostInfo, remote *udpAddr, p, nb, out []byte, q int) {
-=======
-func (f *Interface) send(t NebulaMessageType, st NebulaMessageSubType, ci *ConnectionState, hostinfo *HostInfo, remote *udpAddr, p, nb, out []byte) {
->>>>>>> c726d205
 	f.messageMetrics.Tx(t, st, 1)
 	f.sendNoMetrics(t, st, ci, hostinfo, remote, p, nb, out, q)
 }
